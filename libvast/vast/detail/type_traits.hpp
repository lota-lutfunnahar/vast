/******************************************************************************
 *                    _   _____   __________                                  *
 *                   | | / / _ | / __/_  __/     Visibility                   *
 *                   | |/ / __ |_\ \  / /          Across                     *
 *                   |___/_/ |_/___/ /_/       Space and Time                 *
 *                                                                            *
 * This file is part of VAST. It is subject to the license terms in the       *
 * LICENSE file found in the top-level directory of this distribution and at  *
 * http://vast.io/license. No part of VAST, including this file, may be       *
 * copied, modified, propagated, or distributed except according to the terms *
 * contained in the LICENSE file.                                             *
 ******************************************************************************/

#pragma once

#include <iterator>
#include <streambuf>
#include <string>
#include <tuple>
#include <type_traits>
#include <vector>

#include <caf/detail/type_traits.hpp>

namespace vast::detail {

// -- C++17 ------------------------------------------------------------------

<<<<<<< HEAD
template <bool B>
using bool_constant = std::integral_constant<bool, B>;
=======
template <class...>
using void_t = void;
>>>>>>> 9858f8b0

// -- Library Fundamentals v2 ------------------------------------------------

struct nonesuch {
  nonesuch() = delete;
  ~nonesuch() = delete;
  nonesuch(const nonesuch&) = delete;
  void operator=(const nonesuch&) = delete;
};

namespace {

template <
  class Default,
  class AlwaysVoid,
  template <class...> class Op,
  class... Args
>
struct detector {
  using value_t = std::false_type;
  using type = Default;
};

template <class Default, template<class...> class Op, class... Args>
struct detector<Default, std::void_t<Op<Args...>>, Op, Args...> {
  using value_t = std::true_type;
  using type = Op<Args...>;
};

} // namespace <anonymous>

template <template <class...> class Op, class... Args>
constexpr bool is_detected_v
  = detector<nonesuch, void, Op, Args...>::value_t::value;

template <template <class...> class Op, class... Args>
using detected_t
  = typename detector<nonesuch, void, Op, Args...>::type;

template <class Default, template<class...> class Op, class... Args>
using detected_or = detector<Default, void, Op, Args...>;

template <class Default, template<class...> class Op, class... Args>
using detected_or_t = typename detected_or<Default, Op, Args...>::type;

// -- is_* --------------------------------------------------------------------

/// Checks whether a type is a std::tuple.
template <class>
struct is_tuple : std::false_type {};

template <class... Ts>
struct is_tuple<std::tuple<Ts...>> : std::true_type {};

template <class T>
constexpr bool is_tuple_v = is_tuple<T>::value;

/// Checks whether a type derives from `basic_streambuf<Char>`.
template <class T, class U = void>
struct is_streambuf : std::false_type {};

template <class T>
struct is_streambuf<
  T,
  std::enable_if_t<
    std::is_base_of_v<std::basic_streambuf<typename T::char_type>, T>
  >
> : std::true_type {};

template <class T>
constexpr bool is_streambuf_v = is_streambuf<T>::value;

// std::pair<T, U>

template <class T>
struct is_pair : std::false_type {};

template <class T, class U>
struct is_pair<std::pair<T, U>> : std::true_type {};

template <class T>
constexpr bool is_pair_v = is_pair<T>::value;

// deref - generic version of std::remove_pointer

template <class T>
using deref_t_helper = decltype(*std::declval<T>());

template <class T>
using deref_t = detected_t<deref_t_helper, T>;

// Types that work with std::data and std::size (= containers)

template <class T>
using std_data_t = decltype(std::data(std::declval<T>()));

template <class T>
using std_size_t = decltype(std::size(std::declval<T>()));

template <class T, class = void>
struct is_container : std::false_type {};

template <class T>
struct is_container<
  T,
  std::enable_if_t<is_detected_v<std_data_t, T> && is_detected_v<std_size_t, T>>>
  : std::true_type {};

template <class T>
inline constexpr bool is_container_v = is_container<T>::value;

/// Contiguous byte buffers

template <class T, class = void>
struct is_byte_container : std::false_type {};

template <class T>
struct is_byte_container<
  T,
  std::enable_if_t<
    is_detected_v<
      std_data_t,
      T> && is_detected_v<std_size_t, T> && sizeof(deref_t<std_data_t<T>>) == 1>>
  : std::true_type {};

template <class T>
inline constexpr bool is_byte_container_v = is_byte_container<T>::value;

// -- SFINAE helpers ---------------------------------------------------------
// http://bit.ly/uref-copy.

template <class A, class B>
using is_same_or_derived = std::is_base_of<A, std::remove_reference_t<B>>;

template <class A, class B>
using is_same_or_derived_t = typename is_same_or_derived<A, B>::type;

template <class A, class B>
inline constexpr bool is_same_or_derived_v = is_same_or_derived<A, B>::value;

template <bool B, class T = void>
using disable_if = std::enable_if<!B, T>;

template <bool B, class T = void>
using disable_if_t = typename disable_if<B, T>::type;

template <class A, class B>
using disable_if_same_or_derived = disable_if<is_same_or_derived_v<A, B>>;

template <class A, class B>
using disable_if_same_or_derived_t =
  typename disable_if_same_or_derived<A, B>::type;

template <class T, class U, class R = T>
using enable_if_same = std::enable_if_t<std::is_same_v<T, U>, R>;

template <class T, class U, class R = T>
using enable_if_same_t = typename enable_if_same<T, U, R>::type;

template <class T, class U, class R = T>
using disable_if_same = disable_if_t<std::is_same_v<T, U>, R>;

template <class T, class U, class R = T>
using disable_if_same_t = typename disable_if_same<T, U, R>::type;

// -- traits -----------------------------------------------------------------

template <class T, class... Ts>
inline constexpr bool is_any_v = std::disjunction_v<std::is_same<T, Ts>...>;

template <class T, class... Ts>
inline constexpr bool are_same_v = std::conjunction_v<std::is_same<T, Ts>...>;

// Utility for usage in `static_assert`. For example:
//
//   template <class T>
//   void f() {
//     if constexpr (is_same_v<T, int>)
//       ...
//     else
//       static_assert(always_false_v<T>, "error message");
//   }
//
template <class>
struct always_false : std::false_type {};

template <class T>
inline constexpr bool always_false_v = always_false<T>::value;

// -- tuple ------------------------------------------------------------------

// Wraps a type into a tuple if it is not already a tuple.
template <class T>
using tuple_wrap = std::conditional_t<is_tuple_v<T>, T, std::tuple<T>>;

// Checks whether a tuple contains a given type.
template <class T, class Tuple>
struct contains;

template <class T>
struct contains<T, std::tuple<>> : std::false_type {};

template <class T, class U, class... Ts>
struct contains<T, std::tuple<U, Ts...>> : contains<T, std::tuple<Ts...>> {};

template <class T, class... Ts>
struct contains<T, std::tuple<T, Ts...>> : std::true_type {};

template <class T, class TS>
inline constexpr bool contains_v = contains<T, TS>::value;

// -- optional ---------------------------------------------------------------

template <class T>
struct remove_optional {
  using type = T;
};

template <class T>
struct remove_optional<caf::optional<T>> {
  using type = T;
};

template <class T>
using remove_optional_t = typename remove_optional<T>::type;

// -- operator availability --------------------------------------------------

template <typename T>
using ostream_operator_t
  = decltype(std::declval<std::ostream&>() << std::declval<T>());

template <typename T>
inline constexpr bool has_ostream_operator
  = is_detected_v<ostream_operator_t, T>;

// -- checks for stringification functions -----------------------------------

template <typename T>
using to_string_t = decltype(to_string(std::declval<T>()));

template <typename T>
inline constexpr bool has_to_string = is_detected_v<to_string_t, T>;

template <typename T>
using name_getter_t =
  typename std::is_convertible<decltype(std::declval<T>().name()),
                               std::string_view>::type;

template <typename T>
inline constexpr bool has_name_getter = is_detected_v<name_getter_t, T>;

template <typename T>
using name_member_t =
  typename std::is_convertible<decltype(std::declval<T>().name),
                               std::string_view>::type;

template <typename T>
inline constexpr bool has_name_member = is_detected_v<name_member_t, T>;

// -- compile time computation of sum -----------------------------------------
template <size_t ...>
struct sum;

template <size_t S0, size_t ...SN>
struct sum<S0, SN...>
  : std::integral_constant<size_t, S0 + sum<SN...>{}> {};

template <>
struct sum<> : std::integral_constant<size_t, 0> {};

} // namespace vast::detail<|MERGE_RESOLUTION|>--- conflicted
+++ resolved
@@ -24,16 +24,6 @@
 
 namespace vast::detail {
 
-// -- C++17 ------------------------------------------------------------------
-
-<<<<<<< HEAD
-template <bool B>
-using bool_constant = std::integral_constant<bool, B>;
-=======
-template <class...>
-using void_t = void;
->>>>>>> 9858f8b0
-
 // -- Library Fundamentals v2 ------------------------------------------------
 
 struct nonesuch {
