/******************************************************************************
 *                    _   _____   __________                                  *
 *                   | | / / _ | / __/_  __/     Visibility                   *
 *                   | |/ / __ |_\ \  / /          Across                     *
 *                   |___/_/ |_/___/ /_/       Space and Time                 *
 *                                                                            *
 * This file is part of VAST. It is subject to the license terms in the       *
 * LICENSE file found in the top-level directory of this distribution and at  *
 * http://vast.io/license. No part of VAST, including this file, may be       *
 * copied, modified, propagated, or distributed except according to the terms *
 * contained in the LICENSE file.                                             *
 ******************************************************************************/

#pragma once

#include <cstdint>
#include <limits>
<<<<<<< HEAD
#include <memory>
#include <string>
#include <vector>

#include <caf/dictionary.hpp>
#include <caf/config_value.hpp>

#include "vast/detail/steady_set.hpp"
=======
#include <string>
#include <vector>

#include "caf/fwd.hpp"

>>>>>>> fcee0e69
#include "vast/detail/steady_map.hpp"
#include "vast/detail/steady_set.hpp"
#include "vast/fwd.hpp"

namespace vast {

/// Boolean artithmetic type.
using boolean = bool;

/// Signed integer type.
using integer = int64_t;

/// Unsigned integer type.
using count = uint64_t;

/// Floating point type.
using real = double;

/// Enumeration type.
using enumeration = uint32_t;

/// A random-access sequence of data.
using vector = std::vector<data>;

/// A mathematical set where each element is ::data.
using set = detail::steady_set<data>;

/// An associative array with ::data as both key and value.
using map = detail::steady_map<data, data>;

/// Default bitstream implementation.
using default_bitstream = ewah_bitstream;

/// Uniquely identifies a VAST event.
using id = uint64_t;

/// The ID for invalid events
constexpr id invalid_id = std::numeric_limits<id>::max();

/// The largest possible event ID.
constexpr id max_id = invalid_id - 1;

/// The largest number of representable events.
constexpr id max_events = max_id + 1;

/// Iterates over CLI arguments.
using cli_argument_iterator = std::vector<std::string>::const_iterator;

/// Convenience alias for function return types that either return an actor or
/// an error.
using maybe_actor = caf::expected<caf::actor>;

using synopsis_options = caf::dictionary<caf::config_value>;

} // namespace vast
<|MERGE_RESOLUTION|>--- conflicted
+++ resolved
@@ -15,25 +15,17 @@
 
 #include <cstdint>
 #include <limits>
-<<<<<<< HEAD
-#include <memory>
 #include <string>
 #include <vector>
 
+#include <caf/fwd.hpp>
 #include <caf/dictionary.hpp>
 #include <caf/config_value.hpp>
 
-#include "vast/detail/steady_set.hpp"
-=======
-#include <string>
-#include <vector>
+#include "vast/fwd.hpp"
 
-#include "caf/fwd.hpp"
-
->>>>>>> fcee0e69
 #include "vast/detail/steady_map.hpp"
 #include "vast/detail/steady_set.hpp"
-#include "vast/fwd.hpp"
 
 namespace vast {
 
@@ -83,6 +75,7 @@
 /// an error.
 using maybe_actor = caf::expected<caf::actor>;
 
+/// Additional runtime information to pass to the synopsis factory.
 using synopsis_options = caf::dictionary<caf::config_value>;
 
 } // namespace vast
