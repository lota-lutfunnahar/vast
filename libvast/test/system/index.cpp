--- conflicted
+++ resolved
@@ -119,31 +119,6 @@
 
 FIXTURE_SCOPE(index_tests, fixture)
 
-<<<<<<< HEAD
-=======
-TEST(ingestion) {
-  MESSAGE("ingest " << ascending_integers.size() << " integers in slices of "
-                    << slice_size << " each");
-  auto slices = ascending_integers_slices;
-  auto src = detail::spawn_container_source(sys, slices, index);
-  run();
-  MESSAGE("verify partition index");
-  REQUIRE_EQUAL(state().part_index.size(), slices.size());
-  auto intervals = partition_intervals();
-  CHECK_EQUAL(intervals[0], interval(epoch, epoch + 7s));
-  CHECK_EQUAL(intervals[1], interval(epoch + 8s, epoch + 15s));
-  CHECK_EQUAL(intervals[2], interval(epoch + 16s, epoch + 23s));
-  CHECK_EQUAL(intervals[3], interval(epoch + 24s, epoch + 31s));
-  CHECK_EQUAL(intervals[4], interval(epoch + 32s, epoch + 39s));
-  CHECK_EQUAL(intervals[5], interval(epoch + 40s, epoch + 47s));
-  CHECK_EQUAL(intervals[6], interval(epoch + 48s, epoch + 55s));
-  CHECK_EQUAL(intervals[7], interval(epoch + 56s, epoch + 63s));
-  CHECK_EQUAL(intervals[8], interval(epoch + 64s, epoch + 71s));
-  CHECK_EQUAL(intervals[9], interval(epoch + 72s, epoch + 79s));
-  // ...
-}
-
->>>>>>> b11db96a
 TEST(one-shot integer query result) {
   MESSAGE("fill first " << taste_count << " partitions");
   auto slices = first_n(alternating_integers_slices, taste_count);
