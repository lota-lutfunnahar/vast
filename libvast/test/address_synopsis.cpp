//    _   _____   __________
//   | | / / _ | / __/_  __/     Visibility
//   | |/ / __ |_\ \  / /          Across
//   |___/_/ |_/___/ /_/       Space and Time
//
// SPDX-FileCopyrightText: (c) 2020 The VAST Contributors
// SPDX-License-Identifier: BSD-3-Clause

#define SUITE address_synopsis

#include "vast/address_synopsis.hpp"

#include "vast/address.hpp"
#include "vast/concept/parseable/to.hpp"
#include "vast/concept/parseable/vast/address.hpp"
<<<<<<< HEAD
=======
#include "vast/hash/hash_append.hpp"
#include "vast/hash/legacy_hash.hpp"
#include "vast/legacy_type.hpp"
>>>>>>> 9d1d2545
#include "vast/si_literals.hpp"
#include "vast/synopsis.hpp"
#include "vast/synopsis_factory.hpp"
#include "vast/test/fixtures/actor_system.hpp"
#include "vast/test/synopsis.hpp"
#include "vast/test/test.hpp"
#include "vast/type.hpp"

#include <caf/actor_system.hpp>
#include <caf/actor_system_config.hpp>

using namespace std::string_literals;
using namespace caf;
using namespace vast;
using namespace vast::test;
using namespace vast::si_literals;

TEST(failed construction) {
  // If there's no type attribute with Bloom filter parameters present,
  // construction fails.
<<<<<<< HEAD
  auto x = make_address_synopsis<xxhash64>(address_type{}, caf::settings{});
=======
  auto x = make_address_synopsis<legacy_hash>(legacy_address_type{},
                                              caf::settings{});
>>>>>>> 9d1d2545
  CHECK_EQUAL(x, nullptr);
}

namespace {

struct fixture : fixtures::deterministic_actor_system {
  fixture() {
<<<<<<< HEAD
    factory<synopsis>::add(address_type{}, make_address_synopsis<xxhash64>);
=======
    factory<synopsis>::add(legacy_address_type{},
                           make_address_synopsis<legacy_hash>);
>>>>>>> 9d1d2545
  }
  caf::settings opts;
};

auto to_addr_view(std::string_view str) {
  return make_data_view(unbox(to<address>(str)));
}

} // namespace

FIXTURE_SCOPE(address_filter_synopsis_tests, fixture)

TEST(construction via custom factory) {
  using namespace vast::test::nft;
  // Minimally sized Bloom filter to test expected collisions.
  auto t = type{address_type{}, {{"synopsis", "bloomfilter(1,0.1)"}}};
  auto x = factory<synopsis>::make(t, opts);
  REQUIRE_NOT_EQUAL(x, nullptr);
  x->add(to_addr_view("192.168.0.1"));
  auto verify = verifier{x.get()};
  verify(to_addr_view("192.168.0.1"), {N, N, N, N, N, N, T, N, N, N, N, N});
  MESSAGE("collisions");
  verify(to_addr_view("192.168.0.6"), {N, N, N, N, N, N, F, N, N, N, N, N});
  verify(to_addr_view("192.168.0.11"), {N, N, N, N, N, N, T, N, N, N, N, N});
}

TEST(serialization with custom attribute type) {
  auto t = type{address_type{}, {{"synopsis", "bloomfilter(1000,0.1)"}}};
  CHECK_ROUNDTRIP_DEREF(factory<synopsis>::make(t, opts));
}

TEST(construction based on partition size) {
  opts["max-partition-size"] = 1_Mi;
  auto ptr = factory<synopsis>::make(address_type{}, opts);
  REQUIRE_NOT_EQUAL(ptr, nullptr);
  CHECK_ROUNDTRIP_DEREF(std::move(ptr));
}

TEST(updated params after shrinking) {
  opts["buffer-input-data"] = true;
  opts["max-partition-size"] = 1_Mi;
  auto ptr = factory<synopsis>::make(address_type{}, opts);
  ptr->add(to_addr_view("192.168.0.1"));
  ptr->add(to_addr_view("192.168.0.2"));
  ptr->add(to_addr_view("192.168.0.3"));
  ptr->add(to_addr_view("192.168.0.4"));
  ptr->add(to_addr_view("192.168.0.5"));
  auto shrunk = ptr->shrink();
  auto type = shrunk->type();
  auto params = unbox(parse_parameters(type));
  // The size will be rounded up to the next power of two.
  CHECK_EQUAL(*params.n, 8u);
  auto recovered = roundtrip(std::move(shrunk));
  REQUIRE(recovered);
  auto recovered_params = unbox(parse_parameters(type));
  CHECK_EQUAL(*recovered_params.n, 8u);
  auto r1 = unbox(
    recovered->lookup(relational_operator::equal, to_addr_view("192.168.0.1")));
  auto r2 = unbox(recovered->lookup(relational_operator::equal,
                                    to_addr_view("255.255.255.255")));
  CHECK(r1);
  CHECK(!r2);
}

FIXTURE_SCOPE_END()<|MERGE_RESOLUTION|>--- conflicted
+++ resolved
@@ -13,12 +13,8 @@
 #include "vast/address.hpp"
 #include "vast/concept/parseable/to.hpp"
 #include "vast/concept/parseable/vast/address.hpp"
-<<<<<<< HEAD
-=======
 #include "vast/hash/hash_append.hpp"
 #include "vast/hash/legacy_hash.hpp"
-#include "vast/legacy_type.hpp"
->>>>>>> 9d1d2545
 #include "vast/si_literals.hpp"
 #include "vast/synopsis.hpp"
 #include "vast/synopsis_factory.hpp"
@@ -39,12 +35,7 @@
 TEST(failed construction) {
   // If there's no type attribute with Bloom filter parameters present,
   // construction fails.
-<<<<<<< HEAD
-  auto x = make_address_synopsis<xxhash64>(address_type{}, caf::settings{});
-=======
-  auto x = make_address_synopsis<legacy_hash>(legacy_address_type{},
-                                              caf::settings{});
->>>>>>> 9d1d2545
+  auto x = make_address_synopsis<legacy_hash>(address_type{}, caf::settings{});
   CHECK_EQUAL(x, nullptr);
 }
 
@@ -52,12 +43,7 @@
 
 struct fixture : fixtures::deterministic_actor_system {
   fixture() {
-<<<<<<< HEAD
-    factory<synopsis>::add(address_type{}, make_address_synopsis<xxhash64>);
-=======
-    factory<synopsis>::add(legacy_address_type{},
-                           make_address_synopsis<legacy_hash>);
->>>>>>> 9d1d2545
+    factory<synopsis>::add(address_type{}, make_address_synopsis<legacy_hash>);
   }
   caf::settings opts;
 };
