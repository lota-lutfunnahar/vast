//    _   _____   __________
//   | | / / _ | / __/_  __/     Visibility
//   | |/ / __ |_\ \  / /          Across
//   |___/_/ |_/___/ /_/       Space and Time
//
// SPDX-FileCopyrightText: (c) 2021 The VAST Contributors
// SPDX-License-Identifier: BSD-3-Clause

#include "vast/system/source.hpp"

#include "vast/fwd.hpp"

#include "vast/concept/printable/std/chrono.hpp"
#include "vast/concept/printable/to_string.hpp"
#include "vast/defaults.hpp"
#include "vast/detail/assert.hpp"
#include "vast/detail/fill_status_map.hpp"
#include "vast/detail/string.hpp"
#include "vast/detail/weak_run_delayed.hpp"
#include "vast/error.hpp"
#include "vast/expression.hpp"
#include "vast/format/reader.hpp"
#include "vast/logger.hpp"
#include "vast/module.hpp"
#include "vast/pipeline.hpp"
#include "vast/system/actors.hpp"
#include "vast/system/instrumentation.hpp"
#include "vast/system/status.hpp"
#include "vast/table_slice.hpp"
#include "vast/type_set.hpp"

#include <caf/attach_continuous_stream_source.hpp>
#include <caf/downstream.hpp>
#include <caf/event_based_actor.hpp>
#include <caf/scoped_actor.hpp>
#include <caf/stateful_actor.hpp>

#include <chrono>
#include <optional>

namespace vast::system {

namespace {
template <class... Args>
void send_to_accountant(caf::scheduled_actor* self, accountant_actor accountant,
                        Args&&... args) {
  static_assert(caf::detail::tl_count_type<
                  accountant_actor::signatures,
                  auto(std::decay_t<Args>...)->caf::result<void>>::value,
                "Args are incompatible with accountant actor's API");
  caf::unsafe_send_as(self, accountant, std::forward<Args>(args)...);
}
} // namespace

void source_state::initialize(const catalog_actor& catalog,
                              std::string type_filter) {
  // Figure out which modules we need.
  if (catalog) {
    auto blocking = caf::scoped_actor{self->system()};
    blocking->request(catalog, caf::infinite, atom::get_v, atom::type_v)
      .receive(
        [=, this](const type_set& types) {
          auto prefix_then_dot = [](std::string_view name,
                                    std::string_view prefix) {
            if (prefix.empty())
              return true;
            auto [name_mismatch, prefix_mismatch] = std::mismatch(
              name.begin(), name.end(), prefix.begin(), prefix.end());
            return prefix_mismatch == prefix.end()
                   && (name_mismatch == name.end() || *name_mismatch == '.');
          };
          // First, merge and de-duplicate the local module with types from the
          // catalog's type-registry.
          auto merged_module = module{};
          for (const auto& type : local_module)
            if (prefix_then_dot(type.name(), type_filter))
              if (caf::holds_alternative<record_type>(type))
                merged_module.add(type);
          // Second, filter valid types from all available record types.
          for (const auto& type : types)
            if (prefix_then_dot(type.name(), type_filter))
              if (caf::holds_alternative<record_type>(type))
                merged_module.add(type);
          // Third, try to set the new module.
          if (auto err = reader->module(std::move(merged_module)))
            VAST_ERROR("{} source failed to set schema: {}", reader->name(),
                       err);
        },
        [this](const caf::error& err) {
          VAST_ERROR("{} source failed to receive schema: {}", reader->name(),
                     err);
        });
  } else {
    // We usually expect to have the type registry at the ready, but if we
    // don't we fall back to only using the modules from disk.
    VAST_WARN("{} source failed to retrieve registered types and only "
              "considers types local to the import command",
              reader->name());
    if (auto err = reader->module(std::move(local_module)))
      VAST_ERROR("{} source failed to set schema: {}", reader->name(), err);
  }
}

void source_state::send_report() {
  // Send the reader-specific status report to the accountant.
  if (auto status = reader->status(); !status.data.empty())
    send_to_accountant(self, accountant, atom::metrics_v, std::move(status));
  // Send the source-specific performance metrics to the accountant.
  auto r = performance_report{{{std::string{name}, metrics}}};
  for (const auto& [key, m, _] : r.data) {
    if (m.events > 0) {
      if (auto rate = m.rate_per_sec(); std::isfinite(rate))
        VAST_INFO("{} source produced {} events at a rate of {} events/sec in "
                  "{}",
                  reader->name(), m.events, static_cast<uint64_t>(rate),
                  to_string(m.duration));
      else
        VAST_INFO("{} source produced {} events in {}", reader->name(),
                  m.events, to_string(m.duration));
    } else {
      VAST_DEBUG("{} source produced 0 events in {}", reader->name(),
                 to_string(m.duration));
    }
  }
  metrics = measurement{};
  send_to_accountant(self, accountant, atom::metrics_v, std::move(r));
  // Send the per-event counters to the accountant.
  for (auto&& [name, count] : std::exchange(event_counters, {}))
    send_to_accountant(self, accountant, atom::metrics_v,
                       fmt::format("{}.events.{}", reader->name(), name), count,
                       metrics_metadata{});
}

void source_state::filter_and_push(
  table_slice slice, const std::function<void(table_slice)>& push_to_out) {
  const auto unfiltered_rows = slice.rows();
  if (filter) {
    if (auto filtered_slice = vast::filter(std::move(slice), *filter)) {
      VAST_DEBUG("{} forwards {}/{} produced {} events after filtering",
                 reader->name(), filtered_slice->rows(), unfiltered_rows,
                 slice.schema());
      if (auto err = executor.add(std::move(*filtered_slice))) {
        VAST_ERROR("source can not add slice to pipeline executor - data "
                   "loss due to error: {}",
                   err);
      }
      auto transformed_slices = executor.finish();
      if (!transformed_slices) {
        VAST_ERROR("source can not transform slices in pipeline - data "
                   "loss due to error: {}",
                   transformed_slices.error());
      } else {
        for (auto&& slice : *transformed_slices) {
          push_to_out(std::move(slice));
        }
      }
    } else {
      VAST_DEBUG("{} forwards 0/{} produced {} events after filtering",
                 reader->name(), unfiltered_rows, slice.schema());
    }
  } else {
    VAST_DEBUG("{} forwards {} produced {} events", reader->name(),
               unfiltered_rows, slice.schema());
    auto import_ok = executor.add(std::move(slice));
    if (import_ok) {
      VAST_WARN("source can not add slice to pipeline executor - data "
                "loss");
    }
    auto transformed_slices = executor.finish();
    for (auto&& slice : *transformed_slices) {
      push_to_out(std::move(slice));
    }
  }
}

caf::behavior
source(caf::stateful_actor<source_state>* self, format::reader_ptr reader,
       size_t table_slice_size, std::optional<size_t> max_events,
       const catalog_actor& catalog, vast::module local_module,
       std::string type_filter, accountant_actor accountant,
       std::vector<pipeline>&& pipelines) {
  VAST_TRACE_SCOPE("{}", VAST_ARG(*self));
  // Initialize state.
  self->state.self = self;
  self->state.name = reader->name();
  self->state.reader = std::move(reader);
  self->state.requested = max_events;
  self->state.local_module = std::move(local_module);
  self->state.accountant = std::move(accountant);
  self->state.table_slice_size = table_slice_size;
  self->state.has_sink = false;
  self->state.done = false;
  self->state.executor = pipeline_executor{std::move(pipelines)};
  if (auto err = self->state.executor.validate(
        pipeline_executor::allow_aggregate_pipelines::yes)) {
    self->quit(caf::make_error(
      ec::invalid_argument,
      fmt::format("{} received an invalid pipeline: {}", *self, err)));
    return {};
  }
  // Register with the accountant.
  self->send(self->state.accountant, atom::announce_v, self->state.name);
  self->state.initialize(catalog, std::move(type_filter));
  self->set_exit_handler([=](const caf::exit_msg& msg) {
    VAST_VERBOSE("{} received EXIT from {}", *self, msg.source);
    self->state.done = true;
    if (self->state.mgr) {
      self->state.mgr->shutdown();
      self->state.mgr->out().fan_out_flush();
      self->state.mgr->out().close();
      self->state.mgr->out().force_emit_batches();
    }
    self->quit(msg.reason);
  });
  // Spin up the stream manager for the source.
  self->state.mgr = caf::attach_continuous_stream_source(
    self,
    // init
    [self](caf::unit_t&) {
      caf::timestamp now = std::chrono::system_clock::now();
      self->send(self->state.accountant, atom::metrics_v, "source.start", now,
                 metrics_metadata{});
    },
    // get next element
<<<<<<< HEAD
    [self](caf::unit_t&, caf::downstream<table_slice>&, size_t num) {
=======
    [self](caf::unit_t&, caf::downstream<detail::framed<table_slice>>& out,
           size_t num) {
>>>>>>> e5310fdf
      if (self->state.has_sink && self->state.mgr->out().num_paths() == 0) {
        VAST_WARN("{} discards request for {} messages because all its "
                  "outbound paths were removed",
                  *self, num);
        return;
      }
      // Extract events until the source has exhausted its input or until
      // we have completed a batch.
      auto push_slice = [&](table_slice slice) {
        self->state.filter_and_push(std::move(slice), [&](table_slice slice) {
          const auto& schema = slice.schema();
          self->state.event_counters[std::string{schema.name()}]
            += slice.rows();
          out.push(std::move(slice));
        });
      };
      // We can produce up to num * table_slice_size events per run.
      auto events = static_cast<size_t>(num) * self->state.table_slice_size;
      if (self->state.requested)
        events = std::min(events, *self->state.requested - self->state.count);
      auto t = timer::start(self->state.metrics);
      auto [err, produced] = self->state.reader->read(
        events, self->state.table_slice_size, push_slice);
      VAST_DEBUG("{} read {} events", *self, produced);
      // TODO: We use the produced number in metrics and INFO logs, but it is
      // the number _before_ filtering which may be a bit unexpected to the
      // user. Because we filter the slices 1-by-1 this isn't an easy change to
      // make. This is especially annoying when the filter is invalid.
      t.stop(produced);
      self->state.count += produced;
      auto finish = [&] {
        self->state.done = true;
        self->state.send_report();
<<<<<<< HEAD
=======
        out.push(detail::framed<vast::table_slice>::make_eof());
>>>>>>> e5310fdf
        self->quit();
      };
      if (self->state.requested
          && self->state.count >= *self->state.requested) {
        VAST_DEBUG("{} finished with {} events", *self, self->state.count);
        return finish();
      }
      if (err == ec::stalled) {
        if (!self->state.waiting_for_input) {
          // This pull handler was invoked while we were waiting for a wakeup
          // message. Sending another one would create a parallel wakeup cycle.
          self->state.waiting_for_input = true;
          detail::weak_run_delayed(self, self->state.wakeup_delay, [self] {
            VAST_VERBOSE("{} wakes up to check for new input", *self);
            self->state.waiting_for_input = false;
            // If we are here, the reader returned with ec::stalled the last
            // time it was called. Let's check if we can read something now.
            if (self->state.mgr->generate_messages())
              self->state.mgr->push();
          });
          VAST_DEBUG("{} scheduled itself to resume after {}", *self,
                     self->state.wakeup_delay);
          // Exponential backoff for the wakeup calls.
          // For each consecutive invocation of this generate handler that does
          // not emit any events, we double the wakeup delay.
          // The sequence is 0, 20, 40, 80, 160, 320, 640, 1280.
          if (self->state.wakeup_delay == std::chrono::milliseconds::zero())
            self->state.wakeup_delay = std::chrono::milliseconds{20};
          else if (self->state.wakeup_delay
                   < self->state.reader->batch_timeout_ / 2)
            self->state.wakeup_delay *= 2;
        } else {
          VAST_DEBUG("{} timed out but is already scheduled for wakeup", *self);
        }
        return;
      }
      self->state.wakeup_delay = std::chrono::milliseconds::zero();
      if (err == ec::timeout) {
        VAST_DEBUG("{} reached batch timeout and flushes its buffers", *self);
        self->state.mgr->out().force_emit_batches();
      } else if (err != caf::none) {
        if (err != vast::ec::end_of_input)
          VAST_INFO("{} completed with message: {}", *self, render(err));
        else
          VAST_DEBUG("{} completed at end of input", *self);
        return finish();
      }
      VAST_DEBUG("{} ended a generation round regularly", *self);
    },
    // done?
    [self](const caf::unit_t&) {
      return self->state.done;
    });
  auto result = source_actor::behavior_type{
    [self](atom::get, atom::module) { //
      return self->state.reader->module();
    },
    [self](atom::put, class module module) -> caf::result<void> {
      VAST_DEBUG("{} received schema {}", *self, module);
      if (auto err = self->state.reader->module(std::move(module)))
        return err;
      return caf::unit;
    },
    [self](atom::normalize, expression& expr) -> caf::result<void> {
      auto normalized_expr = normalize_and_validate(std::move(expr));
      if (!normalized_expr) {
        return caf::make_error(ec::invalid_argument,
                               fmt::format("failed to normalize expression: "
                                           "{}",
                                           normalized_expr.error()));
      }
      self->state.filter = std::move(*normalized_expr);
      return {};
    },
    [self](stream_sink_actor<table_slice, std::string> sink) {
      VAST_ASSERT(sink);
      VAST_DEBUG("{} registers sink {}", *self, VAST_ARG(sink));
      // TODO: Currently, we use a broadcast downstream manager. We need to
      //       implement an anycast downstream manager and use it for the
      //       source, because we mustn't duplicate data.
      if (self->state.has_sink) {
        self->quit(caf::make_error(ec::logic_error,
                                   "source does not support "
                                   "multiple sinks; sender =",
                                   self->current_sender()));
        return;
      }
      // Start streaming.
      self->state.has_sink = true;
      detail::weak_run_delayed_loop(self, defaults::system::telemetry_rate,
                                    [self] {
                                      self->state.send_report();
                                    });
      self->state.mgr->add_outbound_path(
        sink, std::make_tuple(self->state.reader->name()));
    },
    [self](atom::status, status_verbosity v) {
      auto rs = make_status_request_state(self);
      if (v >= status_verbosity::detailed) {
        record src;
        if (self->state.reader)
          src["format"] = self->state.reader->name();
        src["produced"] = uint64_t{self->state.count};
        // General state such as open streams.
        if (v >= status_verbosity::debug)
          detail::fill_status_map(src, self);
      }
      return rs->promise;
    },
  };
  // We cannot return the behavior directly and make the SOURCE a typed actor
  // as long as SOURCE and DATAGRAM SOURCE coexist with the same interface,
  // because the DATAGRAM SOURCE is a typed broker.
  return result.unbox();
}

} // namespace vast::system<|MERGE_RESOLUTION|>--- conflicted
+++ resolved
@@ -222,12 +222,7 @@
                  metrics_metadata{});
     },
     // get next element
-<<<<<<< HEAD
-    [self](caf::unit_t&, caf::downstream<table_slice>&, size_t num) {
-=======
-    [self](caf::unit_t&, caf::downstream<detail::framed<table_slice>>& out,
-           size_t num) {
->>>>>>> e5310fdf
+    [self](caf::unit_t&, caf::downstream<table_slice>& out, size_t num) {
       if (self->state.has_sink && self->state.mgr->out().num_paths() == 0) {
         VAST_WARN("{} discards request for {} messages because all its "
                   "outbound paths were removed",
@@ -261,10 +256,6 @@
       auto finish = [&] {
         self->state.done = true;
         self->state.send_report();
-<<<<<<< HEAD
-=======
-        out.push(detail::framed<vast::table_slice>::make_eof());
->>>>>>> e5310fdf
         self->quit();
       };
       if (self->state.requested
