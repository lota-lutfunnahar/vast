/******************************************************************************
 *                    _   _____   __________                                  *
 *                   | | / / _ | / __/_  __/     Visibility                   *
 *                   | |/ / __ |_\ \  / /          Across                     *
 *                   |___/_/ |_/___/ /_/       Space and Time                 *
 *                                                                            *
 * This file is part of VAST. It is subject to the license terms in the       *
 * LICENSE file found in the top-level directory of this distribution and at  *
 * http://vast.io/license. No part of VAST, including this file, may be       *
 * copied, modified, propagated, or distributed except according to the terms *
 * contained in the LICENSE file.                                             *
 ******************************************************************************/

#include <caf/all.hpp>

#include "vast/concept/printable/std/chrono.hpp"
#include "vast/concept/printable/to_string.hpp"
#include "vast/concept/printable/vast/event.hpp"
#include "vast/concept/printable/vast/expression.hpp"
#include "vast/concept/printable/vast/uuid.hpp"
#include "vast/detail/assert.hpp"
#include "vast/event.hpp"
#include "vast/expression_visitors.hpp"
#include "vast/logger.hpp"
#include "vast/table_slice.hpp"
#include "vast/to_events.hpp"

#include "vast/system/archive.hpp"
#include "vast/system/atoms.hpp"
#include "vast/system/exporter.hpp"

#include "vast/detail/assert.hpp"

using namespace std::chrono;
using namespace std::string_literals;
using namespace caf;

namespace vast {
namespace system {

namespace {

void ship_results(stateful_actor<exporter_state>* self) {
  VAST_TRACE("");
  if (self->state.results.empty() || self->state.query.requested == 0) {
    return;
  }
  VAST_INFO(self, "relays", self->state.results.size(), "events");
  message msg;
  if (self->state.results.size() <= self->state.query.requested) {
    self->state.query.requested -= self->state.results.size();
    self->state.query.shipped += self->state.results.size();
    msg = make_message(std::move(self->state.results));
    self->state.results = {};
  } else {
    std::vector<event> remainder;
    remainder.reserve(self->state.results.size() - self->state.query.requested);
    auto begin = self->state.results.begin() + self->state.query.requested;
    auto end = self->state.results.end();
    std::move(begin, end, std::back_inserter(remainder));
    self->state.results.resize(self->state.query.requested);
    msg = make_message(std::move(self->state.results));
    self->state.results = std::move(remainder);
    self->state.query.shipped += self->state.query.requested;
    self->state.query.requested = 0;
  }
  self->send(self->state.sink, msg);
}

void report_statistics(stateful_actor<exporter_state>* self) {
  timespan runtime = steady_clock::now() - self->state.start;
  self->state.query.runtime = runtime;
  VAST_INFO(self, "completed in", runtime);
  self->send(self->state.sink, self->state.id, self->state.query);
  if (self->state.accountant) {
    auto hits = rank(self->state.hits);
    auto processed = self->state.query.processed;
    auto shipped = self->state.query.shipped;
    auto results = shipped + self->state.results.size();
    auto selectivity = double(results) / hits;
    self->send(self->state.accountant, "exporter.hits", hits);
    self->send(self->state.accountant, "exporter.processed", processed);
    self->send(self->state.accountant, "exporter.results", results);
    self->send(self->state.accountant, "exporter.shipped", shipped);
    self->send(self->state.accountant, "exporter.selectivity", selectivity);
    self->send(self->state.accountant, "exporter.runtime", runtime);
  }
}

void shutdown(stateful_actor<exporter_state>* self, caf::error err) {
  VAST_DEBUG(self, "initiates shutdown with error", self->system().render(err));
  self->send_exit(self, std::move(err));
}

void shutdown(stateful_actor<exporter_state>* self) {
  if (has_continuous_option(self->state.options))
    return;
  VAST_DEBUG(self, "initiates shutdown");
  self->send_exit(self, exit_reason::normal);
}

void request_more_hits(stateful_actor<exporter_state>* self) {
  const auto& st = self->state;
  if (!has_historical_option(st.options))
    return;
  auto waiting_for_hits =
    st.query.received == st.query.scheduled;
  auto need_more_results = st.query.requested > 0;
  auto have_no_inflight_requests =
    st.query.lookups_issued == st.query.lookups_complete;
  // If we're (1) no longer waiting for index hits, (2) still need more
  // results, and (3) have no inflight requests to the archive, we ask
  // the index for more hits.
  if (!waiting_for_hits && need_more_results && have_no_inflight_requests) {
    auto remaining = st.query.expected - st.query.received;
    VAST_ASSERT(remaining > 0);
    // TODO: Figure out right number of partitions to ask for. For now, we
    // bound the number by an arbitrary constant.
    auto n = std::min(remaining, size_t{2});
    VAST_DEBUG(self, "asks index to process", n, "more partitions");
    self->send(st.index, st.id, n);
  }
}

} // namespace <anonymous>

behavior exporter(stateful_actor<exporter_state>* self, expression expr,
                  query_options options) {
  auto eu = self->system().dummy_execution_unit();
  self->state.sink = actor_pool::make(eu, actor_pool::broadcast());
  if (auto a = self->system().registry().get(accountant_atom::value))
    self->state.accountant = actor_cast<accountant_type>(a);
  self->state.options = options;
  if (has_continuous_option(options))
    VAST_DEBUG(self, "has continuous query option");
  self->set_exit_handler(
    [=](const exit_msg& msg) {
      VAST_DEBUG(self, "received exit from", msg.source, "with reason:", msg.reason);
      self->send<message_priority::high>(self->state.index, self->state.id, 0);
      self->send(self->state.sink, sys_atom::value, delete_atom::value);
      self->send_exit(self->state.sink, msg.reason);
      self->quit(msg.reason);
      if (msg.reason != exit_reason::kill)
        report_statistics(self);
    }
  );
  self->set_down_handler(
    [=](const down_msg& msg) {
      VAST_DEBUG(self, "received DOWN from", msg.source);
      if (has_continuous_option(self->state.options)
          && (msg.source == self->state.archive
              || msg.source == self->state.index))
        report_statistics(self);
    }
  );
  auto finished = [&](const query_status& qs) -> bool {
    return qs.received == qs.expected
      && qs.lookups_issued == qs.lookups_complete;
  };
  auto handle_batch = [=](std::vector<event> candidates) {
    VAST_DEBUG(self, "got batch of", candidates.size(), "events");
    auto sender = self->current_sender();
    for (auto& candidate : candidates) {
      auto& checker = self->state.checkers[candidate.type()];
      // Construct a candidate checker if we don't have one for this type.
      if (caf::holds_alternative<caf::none_t>(checker)) {
        auto x = tailor(expr, candidate.type());
        if (!x) {
          VAST_ERROR(self, "failed to tailor expression:",
                     self->system().render(x.error()));
          ship_results(self);
          self->send_exit(self, exit_reason::normal);
          return;
        }
        checker = std::move(*x);
        VAST_DEBUG(self, "tailored AST to", candidate.type() << ':', checker);
      }
      // Perform candidate check and keep event as result on success.
      if (caf::visit(event_evaluator{candidate}, checker))
        self->state.results.push_back(std::move(candidate));
      else
        VAST_DEBUG(self, "ignores false positive:", candidate);
    }
    self->state.query.processed += candidates.size();
    ship_results(self);
  };
  return {
    // The INDEX (or the EVALUATOR, to be more precise) sends us a series of
    // `ids` in response to an expression (query), terminated by 'done'.
    [=](ids& hits) {
<<<<<<< HEAD
<<<<<<< HEAD
      // Add `hits` to the total result set and update all stats.
      auto& st = self->state;
      timespan runtime = steady_clock::now() - st.start;
      st.stats.runtime = runtime;
=======
      timespan runtime = steady_clock::now() - self->state.start;
      self->state.query.runtime = runtime;
>>>>>>> Rename query_status value from stats to query
=======
      // Add `hits` to the total result set and update all stats.
      auto& st = self->state;
      timespan runtime = steady_clock::now() - st.start;
      st.query.runtime = runtime;
>>>>>>> e6587bef
      auto count = rank(hits);
      if (st.accountant) {
        if (st.hits.empty())
          self->send(st.accountant, "exporter.hits.first", runtime);
        self->send(st.accountant, "exporter.hits.arrived", runtime);
        self->send(st.accountant, "exporter.hits.count", count);
      }
<<<<<<< HEAD
<<<<<<< HEAD
=======
>>>>>>> e6587bef
      if (count == 0) {
        VAST_WARNING(self, "got empty hits");
      } else {
        VAST_DEBUG(self, "got", count, "index hits in [", (select(hits, 1)),
                   ',', (select(hits, -1) + 1), ')');
        st.hits |= hits;
<<<<<<< HEAD
        st.unprocessed |= hits;
=======
      VAST_DEBUG(self, "got", count, "index hits",
                 (count == 0 ? "" : ("in ["s + to_string(select(hits, 1)) + ','
                                     + to_string(select(hits, -1) + 1) + ')')));
      if (count > 0) {
        self->state.hits |= hits;
>>>>>>> Simplify query state management
        VAST_DEBUG(self, "forwards hits to archive");
        // FIXME: restrict according to configured limit.
<<<<<<< HEAD
        self->send(st.archive, std::move(hits));
=======
        ++self->state.query.lookups_issued;
        self->send(self->state.archive, std::move(hits));
>>>>>>> Send lookup results to the exporter incrementally
      }
<<<<<<< HEAD
=======
        VAST_DEBUG(self, "forwards hits to archive");
        // FIXME: restrict according to configured limit.
        ++st.query.lookups_issued;
        self->send(st.archive, std::move(hits));
      }
    },
    [=](table_slice_ptr slice) {
      handle_batch(to_events(*slice, self->state.hits));
>>>>>>> e6587bef
    },
    [=](done_atom) {
      // Figure out if we're done by bumping the counter for `received` and
      // check whether it reaches `expected`.
      auto& st = self->state;
      timespan runtime = steady_clock::now() - st.start;
<<<<<<< HEAD
      st.stats.runtime = runtime;
      st.stats.received += st.stats.scheduled;
      if (st.stats.received < st.stats.expected) {
        VAST_DEBUG(self, "received", self->state.stats.received, '/',
                   self->state.stats.expected, "ID sets");
=======
      // Figure out if we're done.
      ++self->state.query.received;
      self->send(self->state.sink, self->state.id, self->state.query);
      if (self->state.query.received < self->state.query.expected) {
        VAST_DEBUG(self, "received", self->state.query.received << '/'
                                     << self->state.query.expected, "ID sets");
>>>>>>> Rename query_status value from stats to query
        request_more_hits(self);
      } else {
        VAST_DEBUG(self, "received all", self->state.query.expected,
                   "ID set(s) in", runtime);
        if (self->state.accountant)
          self->send(self->state.accountant, "exporter.hits.runtime", runtime);
=======
      st.query.runtime = runtime;
      st.query.received += st.query.scheduled;
      if (st.query.received < st.query.expected) {
        VAST_DEBUG(self, "received", st.query.received, '/',
                   st.query.expected, "ID sets");
        request_more_hits(self);
      } else {
        VAST_DEBUG(self, "received all", st.query.expected,
                   "ID set(s) in", runtime);
        if (st.accountant)
          self->send(st.accountant, "exporter.hits.runtime", runtime);
        if (finished(st.query))
          shutdown(self);
>>>>>>> e6587bef
      }
      if (finished(self->state.query))
        shutdown(self);
    },
<<<<<<< HEAD
    [=](table_slice_ptr slice) {
      handle_batch(to_events(*slice, self->state.hits));
      request_more_hits(self);
      if (finished(self->state.query))
        shutdown(self);
    },
    [=](done_atom, const caf::error& err) {
      auto sender = self->current_sender();
      if (sender == self->state.archive) {
        if (err)
          VAST_DEBUG(self, "received error from archive:",
              self->system().render(err));
        ++self->state.query.lookups_complete;
      }
      if (finished(self->state.query))
=======
    [=](done_atom, const caf::error& err) {
      auto& st = self->state;
      auto sender = self->current_sender();
      if (sender == st.archive) {
        if (err)
          VAST_DEBUG(self, "received error from archive:",
              self->system().render(err));
        ++st.query.lookups_complete;
      }
      if (finished(st.query))
>>>>>>> e6587bef
        shutdown(self);
    },
    [=](extract_atom) {
      if (self->state.query.requested == max_events) {
        VAST_WARNING(self, "ignores extract request, already getting all");
        return;
      }
      self->state.query.requested = max_events;
      ship_results(self);
      request_more_hits(self);
    },
    [=](extract_atom, uint64_t requested) {
      if (self->state.query.requested == max_events) {
        VAST_WARNING(self, "ignores extract request, already getting all");
        return;
      }
      auto n = std::min(max_events - requested, requested);
      self->state.query.requested += n;
      VAST_DEBUG(self, "got request to extract", n, "new events in addition to",
                 self->state.query.requested, "pending results");
      ship_results(self);
      request_more_hits(self);
    },
    [=](const archive_type& archive) {
      VAST_DEBUG(self, "registers archive", archive);
      self->state.archive = archive;
      if (has_continuous_option(self->state.options))
        self->monitor(archive);
      // Register self at the archive
      if (has_historical_option(self->state.options))
        self->send(archive, exporter_atom::value, self);
    },
    [=](index_atom, const actor& index) {
      VAST_DEBUG(self, "registers index", index);
      self->state.index = index;
      if (has_continuous_option(self->state.options))
        self->monitor(index);
    },
    [=](sink_atom, const actor& sink) {
      VAST_DEBUG(self, "registers sink", sink);
      self->send(self->state.sink, sys_atom::value, put_atom::value, sink);
      self->monitor(self->state.sink);
    },
    [=](importer_atom, const std::vector<actor>& importers) {
      // Register for events at running IMPORTERs.
      if (has_continuous_option(self->state.options))
        for (auto& x : importers)
          self->send(x, exporter_atom::value, self);
    },
    [=](run_atom) {
      VAST_INFO(self, "executes query", expr);
      self->state.start = steady_clock::now();
      if (!has_historical_option(self->state.options))
        return;
      self->request(self->state.index, infinite, expr).then(
        [=](const uuid& lookup, size_t partitions, size_t scheduled) {
          VAST_DEBUG(self, "got lookup handle", lookup << ", scheduled",
                     scheduled << '/' << partitions, "partitions");
          self->state.id = lookup;
          if (partitions > 0) {
            self->state.query.expected = partitions;
            self->state.query.scheduled = scheduled;
          } else {
            shutdown(self);
          }
        },
        [=](const error& e) {
          shutdown(self, e);
        }
      );
    },
    [=](caf::stream<table_slice_ptr> in) {
      return self->make_sink(
        in,
        [](caf::unit_t&) {
          // nop
        },
        [=](caf::unit_t&, const table_slice_ptr& slice) {
          // TODO: port to new table slice API
          auto candidates = to_events(*slice);
          handle_batch(std::move(candidates));
        },
        [=](caf::unit_t&, const error& err) {
          VAST_IGNORE_UNUSED(err);
          VAST_ERROR(self, "got error during streaming: ", err);
        }
      );
    },
  };
}

} // namespace system
} // namespace vast<|MERGE_RESOLUTION|>--- conflicted
+++ resolved
@@ -188,22 +188,10 @@
     // The INDEX (or the EVALUATOR, to be more precise) sends us a series of
     // `ids` in response to an expression (query), terminated by 'done'.
     [=](ids& hits) {
-<<<<<<< HEAD
-<<<<<<< HEAD
-      // Add `hits` to the total result set and update all stats.
-      auto& st = self->state;
-      timespan runtime = steady_clock::now() - st.start;
-      st.stats.runtime = runtime;
-=======
-      timespan runtime = steady_clock::now() - self->state.start;
-      self->state.query.runtime = runtime;
->>>>>>> Rename query_status value from stats to query
-=======
       // Add `hits` to the total result set and update all stats.
       auto& st = self->state;
       timespan runtime = steady_clock::now() - st.start;
       st.query.runtime = runtime;
->>>>>>> e6587bef
       auto count = rank(hits);
       if (st.accountant) {
         if (st.hits.empty())
@@ -211,36 +199,12 @@
         self->send(st.accountant, "exporter.hits.arrived", runtime);
         self->send(st.accountant, "exporter.hits.count", count);
       }
-<<<<<<< HEAD
-<<<<<<< HEAD
-=======
->>>>>>> e6587bef
       if (count == 0) {
         VAST_WARNING(self, "got empty hits");
       } else {
         VAST_DEBUG(self, "got", count, "index hits in [", (select(hits, 1)),
                    ',', (select(hits, -1) + 1), ')');
         st.hits |= hits;
-<<<<<<< HEAD
-        st.unprocessed |= hits;
-=======
-      VAST_DEBUG(self, "got", count, "index hits",
-                 (count == 0 ? "" : ("in ["s + to_string(select(hits, 1)) + ','
-                                     + to_string(select(hits, -1) + 1) + ')')));
-      if (count > 0) {
-        self->state.hits |= hits;
->>>>>>> Simplify query state management
-        VAST_DEBUG(self, "forwards hits to archive");
-        // FIXME: restrict according to configured limit.
-<<<<<<< HEAD
-        self->send(st.archive, std::move(hits));
-=======
-        ++self->state.query.lookups_issued;
-        self->send(self->state.archive, std::move(hits));
->>>>>>> Send lookup results to the exporter incrementally
-      }
-<<<<<<< HEAD
-=======
         VAST_DEBUG(self, "forwards hits to archive");
         // FIXME: restrict according to configured limit.
         ++st.query.lookups_issued;
@@ -249,34 +213,12 @@
     },
     [=](table_slice_ptr slice) {
       handle_batch(to_events(*slice, self->state.hits));
->>>>>>> e6587bef
     },
     [=](done_atom) {
       // Figure out if we're done by bumping the counter for `received` and
       // check whether it reaches `expected`.
       auto& st = self->state;
       timespan runtime = steady_clock::now() - st.start;
-<<<<<<< HEAD
-      st.stats.runtime = runtime;
-      st.stats.received += st.stats.scheduled;
-      if (st.stats.received < st.stats.expected) {
-        VAST_DEBUG(self, "received", self->state.stats.received, '/',
-                   self->state.stats.expected, "ID sets");
-=======
-      // Figure out if we're done.
-      ++self->state.query.received;
-      self->send(self->state.sink, self->state.id, self->state.query);
-      if (self->state.query.received < self->state.query.expected) {
-        VAST_DEBUG(self, "received", self->state.query.received << '/'
-                                     << self->state.query.expected, "ID sets");
->>>>>>> Rename query_status value from stats to query
-        request_more_hits(self);
-      } else {
-        VAST_DEBUG(self, "received all", self->state.query.expected,
-                   "ID set(s) in", runtime);
-        if (self->state.accountant)
-          self->send(self->state.accountant, "exporter.hits.runtime", runtime);
-=======
       st.query.runtime = runtime;
       st.query.received += st.query.scheduled;
       if (st.query.received < st.query.expected) {
@@ -290,28 +232,8 @@
           self->send(st.accountant, "exporter.hits.runtime", runtime);
         if (finished(st.query))
           shutdown(self);
->>>>>>> e6587bef
-      }
-      if (finished(self->state.query))
-        shutdown(self);
-    },
-<<<<<<< HEAD
-    [=](table_slice_ptr slice) {
-      handle_batch(to_events(*slice, self->state.hits));
-      request_more_hits(self);
-      if (finished(self->state.query))
-        shutdown(self);
-    },
-    [=](done_atom, const caf::error& err) {
-      auto sender = self->current_sender();
-      if (sender == self->state.archive) {
-        if (err)
-          VAST_DEBUG(self, "received error from archive:",
-              self->system().render(err));
-        ++self->state.query.lookups_complete;
-      }
-      if (finished(self->state.query))
-=======
+      }
+    },
     [=](done_atom, const caf::error& err) {
       auto& st = self->state;
       auto sender = self->current_sender();
@@ -322,7 +244,6 @@
         ++st.query.lookups_complete;
       }
       if (finished(st.query))
->>>>>>> e6587bef
         shutdown(self);
     },
     [=](extract_atom) {
