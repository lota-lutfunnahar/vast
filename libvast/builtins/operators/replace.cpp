//    _   _____   __________
//   | | / / _ | / __/_  __/     Visibility
//   | |/ / __ |_\ \  / /          Across
//   |___/_/ |_/___/ /_/       Space and Time
//
// SPDX-FileCopyrightText: (c) 2021 The VAST Contributors
// SPDX-License-Identifier: BSD-3-Clause

#include <vast/arrow_table_slice.hpp>
#include <vast/concept/parseable/to.hpp>
#include <vast/concept/parseable/vast/data.hpp>
#include <vast/concept/parseable/vast/pipeline.hpp>
#include <vast/detail/narrow.hpp>
#include <vast/error.hpp>
#include <vast/legacy_pipeline.hpp>
#include <vast/plugin.hpp>
#include <vast/table_slice_builder.hpp>
#include <vast/type.hpp>

#include <arrow/array.h>
#include <fmt/format.h>

namespace vast::plugins::replace {

namespace {

/// The parsed configuration.
struct configuration {
  static caf::expected<configuration> make(const record& config) {
    if (config.size() != 1 || !config.contains("fields"))
      return caf::make_error(ec::invalid_configuration, "replace configuration "
                                                        "must contain only the "
                                                        "'fields' key");
    const auto* fields = caf::get_if<record>(&config.at("fields"));
    if (!fields)
      return caf::make_error(ec::invalid_configuration, "'fields' key in "
                                                        "replace configuration "
                                                        "must be a record");
    auto result = configuration{};
    for (const auto& [key, value] : *fields)
      result.extractor_to_value.emplace(key, value);
    return result;
  }

  std::unordered_map<std::string, data> extractor_to_value = {};
  bool reparse_values{true};
};

/// The confguration bound to a specific schema.
struct bound_configuration {
  /// Bind a *configuration* to a given schema.
  /// @param schema The schema to bind to.
  /// @param config The parsed configuration.
  static caf::expected<bound_configuration>
  make(const type& schema, const configuration& config) {
    auto result = bound_configuration{};
    const auto& schema_rt = caf::get<record_type>(schema);
    for (const auto& [extractor, value] : config.extractor_to_value) {
      // The config parsing never produces all possible alternatives of the data
      // variant, e.g., addresses will be represented as strings. Because of
      // that we need to re-parse the data if it's a string.
      auto reparsed_value = [&config](auto value) {
        if (!config.reparse_values) {
          return value;
        }
        const auto* str = caf::get_if<std::string>(&value);
        if (!str)
          return value;
        auto result = to<data>(*str);
        if (!result)
          return value;
        return std::move(*result);
      }(value);
      for (const auto& index :
           schema_rt.resolve_key_suffix(extractor, schema.name()))
        result.transformations.push_back(
          {index, make_transformation(reparsed_value)});
    }
    std::sort(result.transformations.begin(), result.transformations.end());
    result.transformations.erase(std::unique(result.transformations.begin(),
                                             result.transformations.end()),
                                 result.transformations.end());
    return result;
  }

  /// Create a transformation function for a single value.
  static indexed_transformation::function_type make_transformation(data value) {
    auto inferred_type = type::infer(value);
    return
      [inferred_type = std::move(inferred_type),
       value = std::move(value)](struct record_type::field field,
                                 std::shared_ptr<arrow::Array> array) noexcept
      -> std::vector<
        std::pair<struct record_type::field, std::shared_ptr<arrow::Array>>> {
      field.type = inferred_type;
      auto builder
        = field.type.make_arrow_builder(arrow::default_memory_pool());
      auto f = [&]<concrete_type Type>(const Type& type) {
        if (caf::holds_alternative<caf::none_t>(value)) {
          for (int i = 0; i < array->length(); ++i) {
            const auto append_status = builder->AppendNull();
            VAST_ASSERT(append_status.ok(), append_status.ToString().c_str());
          }
        } else {
          for (int i = 0; i < array->length(); ++i) {
            VAST_ASSERT(caf::holds_alternative<type_to_data_t<Type>>(value));
            const auto append_status = append_builder(
              type, caf::get<type_to_arrow_builder_t<Type>>(*builder),
              make_view(caf::get<type_to_data_t<Type>>(value)));
            VAST_ASSERT(append_status.ok(), append_status.ToString().c_str());
          }
        }
      };
      caf::visit(f, field.type);
      array = builder->Finish().ValueOrDie();
      return {
        {
          std::move(field),
          std::move(array),
        },
      };
    };
  }

  /// The list of configured transformations.
  std::vector<indexed_transformation> transformations = {};
};

class replace_operator : public legacy_pipeline_operator {
public:
  explicit replace_operator(configuration config) noexcept
    : config_{std::move(config)} {
    // nop
  }

  caf::error add(table_slice slice) override {
    auto config = bound_config_.find(slice.schema());
    if (config == bound_config_.end()) {
      auto new_config = bound_configuration::make(slice.schema(), config_);
      if (!new_config)
        return new_config.error();
      auto [it, inserted] = bound_config_.emplace(
        type{chunk::copy(slice.schema())}, std::move(*new_config));
      VAST_ASSERT(inserted);
      config = it;
    }
    transformed_.push_back(
      transform_columns(slice, config->second.transformations));
    return caf::none;
  }

  caf::expected<std::vector<table_slice>> finish() override {
    return std::exchange(transformed_, {});
  }

private:
  /// The transformed slices.
  std::vector<table_slice> transformed_ = {};

  /// The underlying configuration of the transformation.
  configuration config_ = {};

  /// The configuration bound to a specific schema.
  std::unordered_map<type, bound_configuration> bound_config_ = {};
};

<<<<<<< HEAD
class plugin final : public virtual pipeline_operator_plugin {
=======
class replace_operator2 final
  : public schematic_operator<replace_operator2,
                              std::vector<indexed_transformation>> {
public:
  explicit replace_operator2(configuration config) noexcept
    : config_{std::move(config)} {
    // nop
  }

  auto initialize(const type& schema) const
    -> caf::expected<state_type> override {
    auto result = bound_configuration::make(schema, config_);
    if (!result) {
      return result.error();
    }
    return std::move(result->transformations);
  }

  auto process(table_slice slice, state_type& state) const
    -> output_type override {
    return transform_columns(slice, state);
  }

  auto to_string() const -> std::string override {
    auto map = std::vector<std::pair<std::string, data>>{
      config_.extractor_to_value.begin(), config_.extractor_to_value.end()};
    std::sort(map.begin(), map.end());
    auto result = std::string{"replace"};
    bool first = true;
    for (auto& [key, value] : map) {
      if (first) {
        first = false;
      } else {
        result += ',';
      }
      result += fmt::format(" {}={}", key, value);
    }
    return result;
  }

private:
  /// The underlying configuration of the transformation.
  configuration config_ = {};
};

class plugin final : public virtual pipeline_operator_plugin,
                     public virtual operator_plugin {
>>>>>>> f8ca0cea
public:
  caf::error initialize([[maybe_unused]] const record& plugin_config,
                        [[maybe_unused]] const record& global_config) override {
    return {};
  }

  [[nodiscard]] std::string name() const override {
    return "replace";
  };

  [[nodiscard]] caf::expected<std::unique_ptr<legacy_pipeline_operator>>
  make_pipeline_operator(const record& config) const override {
    auto parsed_config = configuration::make(config);
    if (!parsed_config)
      return parsed_config.error();
    return std::make_unique<replace_operator>(std::move(*parsed_config));
  }

  [[nodiscard]] std::pair<
    std::string_view, caf::expected<std::unique_ptr<legacy_pipeline_operator>>>
  make_pipeline_operator(std::string_view pipeline) const override {
    using parsers::end_of_pipeline_operator, parsers::required_ws_or_comment,
      parsers::optional_ws_or_comment, parsers::extractor_value_assignment_list,
      parsers::data;
    const auto* f = pipeline.begin();
    const auto* const l = pipeline.end();
    const auto p = required_ws_or_comment >> extractor_value_assignment_list
                   >> optional_ws_or_comment >> end_of_pipeline_operator;
    std::vector<std::tuple<std::string, vast::data>> parsed_assignments;
    if (!p(f, l, parsed_assignments)) {
      return {
        std::string_view{f, l},
        caf::make_error(ec::syntax_error, fmt::format("failed to parse extend "
                                                      "operator: '{}'",
                                                      pipeline)),
      };
    }
    record config_record;
    record fields_record;
    for (const auto& [key, data] : parsed_assignments) {
      fields_record[key] = data;
    }
    config_record["fields"] = std::move(fields_record);
    auto config = configuration::make(std::move(config_record));
    if (!config) {
      return {
        std::string_view{f, l},
        caf::make_error(ec::syntax_error, fmt::format("failed to generate "
                                                      "configuration for "
                                                      "extend "
                                                      "operator: '{}'",
                                                      config.error())),
      };
    }
    config->reparse_values = false;
    return {
      std::string_view{f, l},
      std::make_unique<replace_operator>(std::move(*config)),
    };
  }
<<<<<<< HEAD
=======

  auto make_operator(std::string_view pipeline) const
    -> std::pair<std::string_view, caf::expected<operator_ptr>> override {
    using parsers::end_of_pipeline_operator, parsers::required_ws_or_comment,
      parsers::optional_ws_or_comment, parsers::extractor_value_assignment_list,
      parsers::data;
    const auto* f = pipeline.begin();
    const auto* const l = pipeline.end();
    const auto p = required_ws_or_comment >> extractor_value_assignment_list
                   >> optional_ws_or_comment >> end_of_pipeline_operator;
    std::vector<std::tuple<std::string, vast::data>> parsed_assignments;
    if (!p(f, l, parsed_assignments)) {
      return {
        std::string_view{f, l},
        caf::make_error(ec::syntax_error, fmt::format("failed to parse extend "
                                                      "operator: '{}'",
                                                      pipeline)),
      };
    }
    record config_record;
    record fields_record;
    for (const auto& [key, data] : parsed_assignments) {
      fields_record[key] = data;
    }
    config_record["fields"] = std::move(fields_record);
    auto config = configuration::make(std::move(config_record));
    if (!config) {
      return {
        std::string_view{f, l},
        caf::make_error(ec::syntax_error, fmt::format("failed to generate "
                                                      "configuration for "
                                                      "extend "
                                                      "operator: '{}'",
                                                      config.error())),
      };
    }
    config->reparse_values = false;
    return {
      std::string_view{f, l},
      std::make_unique<replace_operator2>(std::move(*config)),
    };
  }
>>>>>>> f8ca0cea
};

} // namespace

} // namespace vast::plugins::replace

VAST_REGISTER_PLUGIN(vast::plugins::replace::plugin)<|MERGE_RESOLUTION|>--- conflicted
+++ resolved
@@ -164,57 +164,7 @@
   std::unordered_map<type, bound_configuration> bound_config_ = {};
 };
 
-<<<<<<< HEAD
 class plugin final : public virtual pipeline_operator_plugin {
-=======
-class replace_operator2 final
-  : public schematic_operator<replace_operator2,
-                              std::vector<indexed_transformation>> {
-public:
-  explicit replace_operator2(configuration config) noexcept
-    : config_{std::move(config)} {
-    // nop
-  }
-
-  auto initialize(const type& schema) const
-    -> caf::expected<state_type> override {
-    auto result = bound_configuration::make(schema, config_);
-    if (!result) {
-      return result.error();
-    }
-    return std::move(result->transformations);
-  }
-
-  auto process(table_slice slice, state_type& state) const
-    -> output_type override {
-    return transform_columns(slice, state);
-  }
-
-  auto to_string() const -> std::string override {
-    auto map = std::vector<std::pair<std::string, data>>{
-      config_.extractor_to_value.begin(), config_.extractor_to_value.end()};
-    std::sort(map.begin(), map.end());
-    auto result = std::string{"replace"};
-    bool first = true;
-    for (auto& [key, value] : map) {
-      if (first) {
-        first = false;
-      } else {
-        result += ',';
-      }
-      result += fmt::format(" {}={}", key, value);
-    }
-    return result;
-  }
-
-private:
-  /// The underlying configuration of the transformation.
-  configuration config_ = {};
-};
-
-class plugin final : public virtual pipeline_operator_plugin,
-                     public virtual operator_plugin {
->>>>>>> f8ca0cea
 public:
   caf::error initialize([[maybe_unused]] const record& plugin_config,
                         [[maybe_unused]] const record& global_config) override {
@@ -275,51 +225,6 @@
       std::make_unique<replace_operator>(std::move(*config)),
     };
   }
-<<<<<<< HEAD
-=======
-
-  auto make_operator(std::string_view pipeline) const
-    -> std::pair<std::string_view, caf::expected<operator_ptr>> override {
-    using parsers::end_of_pipeline_operator, parsers::required_ws_or_comment,
-      parsers::optional_ws_or_comment, parsers::extractor_value_assignment_list,
-      parsers::data;
-    const auto* f = pipeline.begin();
-    const auto* const l = pipeline.end();
-    const auto p = required_ws_or_comment >> extractor_value_assignment_list
-                   >> optional_ws_or_comment >> end_of_pipeline_operator;
-    std::vector<std::tuple<std::string, vast::data>> parsed_assignments;
-    if (!p(f, l, parsed_assignments)) {
-      return {
-        std::string_view{f, l},
-        caf::make_error(ec::syntax_error, fmt::format("failed to parse extend "
-                                                      "operator: '{}'",
-                                                      pipeline)),
-      };
-    }
-    record config_record;
-    record fields_record;
-    for (const auto& [key, data] : parsed_assignments) {
-      fields_record[key] = data;
-    }
-    config_record["fields"] = std::move(fields_record);
-    auto config = configuration::make(std::move(config_record));
-    if (!config) {
-      return {
-        std::string_view{f, l},
-        caf::make_error(ec::syntax_error, fmt::format("failed to generate "
-                                                      "configuration for "
-                                                      "extend "
-                                                      "operator: '{}'",
-                                                      config.error())),
-      };
-    }
-    config->reparse_values = false;
-    return {
-      std::string_view{f, l},
-      std::make_unique<replace_operator2>(std::move(*config)),
-    };
-  }
->>>>>>> f8ca0cea
 };
 
 } // namespace
