{callPackage, ...} @ args: let
  pkgFun = {
    self,
    lib,
    stdenv,
    callPackage,
    vast-source,
    cmake,
    cmake-format,
    poetry,
    pkg-config,
    git,
    pandoc,
    caf,
    libpcap,
    arrow-cpp,
    fast_float,
    flatbuffers,
    spdlog,
    libyamlcpp,
    simdjson,
    robin-map,
    jemalloc,
    libunwind,
    xxHash,
    python3,
    jq,
    tcpdump,
    dpkg,
    restinio,
    versionLongOverride ? null,
    versionShortOverride ? null,
    extraPlugins ? [],
    symlinkJoin,
    runCommand,
    makeWrapper,
    extraCmakeFlags ? [],
    disableTests ? true,
    pkgsBuildHost,
  }: let
    inherit (stdenv.hostPlatform) isStatic;

    py3 = python3.withPackages (ps:
      with ps; [
        coloredlogs
        jsondiff
        pyarrow
        pyyaml
        schema
      ]);

    versionLongOverride' = lib.removePrefix "v" versionLongOverride;
    versionShortOverride' = lib.removePrefix "v" versionShortOverride;
    versionFallback = (builtins.fromJSON (builtins.readFile ./../../version.json)).vast-version-fallback;
    versionLong =
      if (versionLongOverride != null)
      then versionLongOverride'
      else versionFallback;
    versionShort =
      if (versionShortOverride != null)
      then versionShortOverride'
      else versionLong;

    bundledPlugins =
      [
        "plugins/cef"
        "plugins/parquet"
        "plugins/pcap"
        "plugins/sigma"
        "plugins/web"
      ]
      ++ extraPlugins;
  in
    stdenv.mkDerivation ({
        pname = "vast";
        version = versionLong;
        src = vast-source;

        outputs = ["out"] ++ lib.optionals isStatic ["package"];

        preConfigure = ''
          substituteInPlace plugins/pcap/cmake/FindPCAP.cmake \
            --replace /bin/sh "${stdenv.shell}" \
            --replace nm "''${NM}"
        '';

        nativeBuildInputs = [
          cmake
          cmake-format
          dpkg
          poetry
        ];
        propagatedNativeBuildInputs = [pkg-config pandoc];
        buildInputs = [
          fast_float
          libpcap
          libunwind
          libyamlcpp
          restinio
        ];
        propagatedBuildInputs = [
          arrow-cpp
          caf
          flatbuffers
          jemalloc
          robin-map
          simdjson
          spdlog
          xxHash
        ];

        cmakeFlags =
          [
            "-DCMAKE_FIND_PACKAGE_PREFER_CONFIG=ON"
            "-DCAF_ROOT_DIR=${caf}"
            "-DVAST_VERSION_TAG=v${versionLong}"
            "-DVAST_VERSION_SHORT=v${versionShort}"
            "-DVAST_ENABLE_RELOCATABLE_INSTALLATIONS=${
              if isStatic
              then "ON"
              else "OFF"
            }"
            "-DVAST_ENABLE_BACKTRACE=ON"
            "-DVAST_ENABLE_JEMALLOC=ON"
            "-DVAST_ENABLE_LSVAST=ON"
            "-DVAST_ENABLE_VAST_REGENERATE=OFF"
            "-DVAST_ENABLE_PYTHON_BINDINGS=OFF"
            "-DVAST_ENABLE_BUNDLED_AND_PATCHED_RESTINIO=OFF"
            "-DVAST_PLUGINS=${lib.concatStringsSep ";" bundledPlugins}"
          ]
          ++ lib.optionals isStatic [
            "-DBUILD_SHARED_LIBS:BOOL=OFF"
            "-DCMAKE_INTERPROCEDURAL_OPTIMIZATION:BOOL=ON"
            "-DCPACK_GENERATOR=TGZ;DEB"
            "-DCPACK_PACKAGE_NAME=vast"
            "-DVAST_ENABLE_STATIC_EXECUTABLE:BOOL=ON"
            "-DVAST_PACKAGE_FILE_NAME_SUFFIX=static"
          ]
          ++ lib.optionals stdenv.hostPlatform.isx86_64 [
            "-DVAST_ENABLE_SSE3_INSTRUCTIONS=ON"
            "-DVAST_ENABLE_SSSE3_INSTRUCTIONS=ON"
            "-DVAST_ENABLE_SSE4_1_INSTRUCTIONS=ON"
            "-DVAST_ENABLE_SSE4_1_INSTRUCTIONS=ON"
            # AVX and up is disabled for compatibility.
            "-DVAST_ENABLE_AVX_INSTRUCTIONS=OFF"
            "-DVAST_ENABLE_AVX2_INSTRUCTIONS=OFF"
          ]
          ++ lib.optionals disableTests [
            "-DVAST_ENABLE_UNIT_TESTS=OFF"
          ]
          ++ extraCmakeFlags;

<<<<<<< HEAD
        # The executable is run to generate the man page as part of the build phase.
        # libvast.{dyld,so} is put into the libvast subdir if relocatable installation
        # is off, which is the case here.
        preBuild = lib.optionalString (!isStatic) ''
          export LD_LIBRARY_PATH="$PWD/libvast''${LD_LIBRARY_PATH:+:}$LD_LIBRARY_PATH"
          export DYLD_LIBRARY_PATH="$PWD/libvast''${DYLD_LIBRARY_PATH:+:}$DYLD_LIBRARY_PATH"
        '';
=======
  cmakeFlags = [
    "-DCMAKE_FIND_PACKAGE_PREFER_CONFIG=ON"
    "-DCAF_ROOT_DIR=${caf}"
    "-DVAST_VERSION_TAG=v${version}"
    "-DVAST_VERSION_SHORT=v${versionShort}"
    "-DVAST_ENABLE_RELOCATABLE_INSTALLATIONS=${if isStatic then "ON" else "OFF"}"
    "-DVAST_ENABLE_BACKTRACE=ON"
    "-DVAST_ENABLE_JEMALLOC=ON"
    "-DVAST_ENABLE_LSVAST=ON"
    "-DVAST_ENABLE_PYTHON_BINDINGS=OFF"
    "-DVAST_ENABLE_BUNDLED_AND_PATCHED_RESTINIO=OFF"
    "-DVAST_PLUGINS=${lib.concatStringsSep ";" plugins}"
  ] ++ lib.optionals isStatic [
    "-DBUILD_SHARED_LIBS:BOOL=OFF"
    "-DCMAKE_INTERPROCEDURAL_OPTIMIZATION:BOOL=ON"
    "-DCPACK_GENERATOR=TGZ;DEB"
    "-DCPACK_PACKAGE_NAME=vast"
    "-DVAST_ENABLE_STATIC_EXECUTABLE:BOOL=ON"
    "-DVAST_PACKAGE_FILE_NAME_SUFFIX=static"
  ] ++ lib.optionals stdenv.hostPlatform.isx86_64 [
    "-DVAST_ENABLE_SSE3_INSTRUCTIONS=ON"
    "-DVAST_ENABLE_SSSE3_INSTRUCTIONS=ON"
    "-DVAST_ENABLE_SSE4_1_INSTRUCTIONS=ON"
    "-DVAST_ENABLE_SSE4_1_INSTRUCTIONS=ON"
    # AVX and up is disabled for compatibility.
    "-DVAST_ENABLE_AVX_INSTRUCTIONS=OFF"
    "-DVAST_ENABLE_AVX2_INSTRUCTIONS=OFF"
  ] ++ lib.optionals disableTests [
    "-DVAST_ENABLE_UNIT_TESTS=OFF"
  ] ++ extraCmakeFlags;
>>>>>>> 7da44cfb

        hardeningDisable = lib.optional isStatic "pic";

        fixupPhase = lib.optionalString isStatic ''
          rm -rf $out/nix-support
        '';

        doCheck = false;
        checkTarget = "test";

        dontStrip = true;

        doInstallCheck = false;
        installCheckInputs = [py3 jq tcpdump];
        # TODO: Investigate why the disk monitor test fails in the build sandbox.
        installCheckPhase = ''
          python ../vast/integration/integration.py \
            --app ${placeholder "out"}/bin/vast \
            --disable "Disk Monitor"
        '';

        passthru = rec {
          plugins = callPackage ./plugins {vast = self;};
          withPlugins = plugins': let
            actualPlugins = plugins' plugins;
          in
            if isStatic
            then
              self.override {
                extraPlugins = map (x: x.src) actualPlugins;
              }
            else let
              pluginDir = symlinkJoin {
                name = "vast-plugin-dir";
                paths = [actualPlugins];
              };
            in
              runCommand "vast-with-plugins"
              {
                nativeBuildInputs = [makeWrapper];
              } ''
                makeWrapper ${self}/bin/vast $out/bin/vast \
                  --set VAST_PLUGIN_DIRS "${pluginDir}/lib/vast/plugins"
              '';
        };

        meta = with lib; {
          description = "Visibility Across Space and Time";
          homepage = "https://vast.io/";
          license = licenses.bsd3;
          platforms = platforms.unix;
          maintainers = with maintainers; [tobim];
        };
      }
      // lib.optionalAttrs isStatic {
        installPhase = ''
          runHook preInstall
          cmake --install . --component Runtime
          cmakeFlagsArray+=(
            "-UCMAKE_INSTALL_BINDIR"
            "-UCMAKE_INSTALL_SBINDIR"
            "-UCMAKE_INSTALL_INCLUDEDIR"
            "-UCMAKE_INSTALL_OLDINCLUDEDIR"
            "-UCMAKE_INSTALL_MANDIR"
            "-UCMAKE_INSTALL_INFODIR"
            "-UCMAKE_INSTALL_DOCDIR"
            "-UCMAKE_INSTALL_LIBDIR"
            "-UCMAKE_INSTALL_LIBEXECDIR"
            "-UCMAKE_INSTALL_LOCALEDIR"
            "-DCMAKE_INSTALL_PREFIX=/opt/vast"
          )
          echo "cmake flags: $cmakeFlags ''${cmakeFlagsArray[@]}"
          cmake "$cmakeDir" $cmakeFlags "''${cmakeFlagsArray[@]}"
          cmake --build . --target package
          install -m 644 -Dt $package package/*.deb package/*.tar.gz
          runHook postInstall
        '';
      });
  self = callPackage pkgFun ({self = self;} // args);
in
  self<|MERGE_RESOLUTION|>--- conflicted
+++ resolved
@@ -123,7 +123,6 @@
             "-DVAST_ENABLE_BACKTRACE=ON"
             "-DVAST_ENABLE_JEMALLOC=ON"
             "-DVAST_ENABLE_LSVAST=ON"
-            "-DVAST_ENABLE_VAST_REGENERATE=OFF"
             "-DVAST_ENABLE_PYTHON_BINDINGS=OFF"
             "-DVAST_ENABLE_BUNDLED_AND_PATCHED_RESTINIO=OFF"
             "-DVAST_PLUGINS=${lib.concatStringsSep ";" bundledPlugins}"
@@ -150,7 +149,6 @@
           ]
           ++ extraCmakeFlags;
 
-<<<<<<< HEAD
         # The executable is run to generate the man page as part of the build phase.
         # libvast.{dyld,so} is put into the libvast subdir if relocatable installation
         # is off, which is the case here.
@@ -158,38 +156,6 @@
           export LD_LIBRARY_PATH="$PWD/libvast''${LD_LIBRARY_PATH:+:}$LD_LIBRARY_PATH"
           export DYLD_LIBRARY_PATH="$PWD/libvast''${DYLD_LIBRARY_PATH:+:}$DYLD_LIBRARY_PATH"
         '';
-=======
-  cmakeFlags = [
-    "-DCMAKE_FIND_PACKAGE_PREFER_CONFIG=ON"
-    "-DCAF_ROOT_DIR=${caf}"
-    "-DVAST_VERSION_TAG=v${version}"
-    "-DVAST_VERSION_SHORT=v${versionShort}"
-    "-DVAST_ENABLE_RELOCATABLE_INSTALLATIONS=${if isStatic then "ON" else "OFF"}"
-    "-DVAST_ENABLE_BACKTRACE=ON"
-    "-DVAST_ENABLE_JEMALLOC=ON"
-    "-DVAST_ENABLE_LSVAST=ON"
-    "-DVAST_ENABLE_PYTHON_BINDINGS=OFF"
-    "-DVAST_ENABLE_BUNDLED_AND_PATCHED_RESTINIO=OFF"
-    "-DVAST_PLUGINS=${lib.concatStringsSep ";" plugins}"
-  ] ++ lib.optionals isStatic [
-    "-DBUILD_SHARED_LIBS:BOOL=OFF"
-    "-DCMAKE_INTERPROCEDURAL_OPTIMIZATION:BOOL=ON"
-    "-DCPACK_GENERATOR=TGZ;DEB"
-    "-DCPACK_PACKAGE_NAME=vast"
-    "-DVAST_ENABLE_STATIC_EXECUTABLE:BOOL=ON"
-    "-DVAST_PACKAGE_FILE_NAME_SUFFIX=static"
-  ] ++ lib.optionals stdenv.hostPlatform.isx86_64 [
-    "-DVAST_ENABLE_SSE3_INSTRUCTIONS=ON"
-    "-DVAST_ENABLE_SSSE3_INSTRUCTIONS=ON"
-    "-DVAST_ENABLE_SSE4_1_INSTRUCTIONS=ON"
-    "-DVAST_ENABLE_SSE4_1_INSTRUCTIONS=ON"
-    # AVX and up is disabled for compatibility.
-    "-DVAST_ENABLE_AVX_INSTRUCTIONS=OFF"
-    "-DVAST_ENABLE_AVX2_INSTRUCTIONS=OFF"
-  ] ++ lib.optionals disableTests [
-    "-DVAST_ENABLE_UNIT_TESTS=OFF"
-  ] ++ extraCmakeFlags;
->>>>>>> 7da44cfb
 
         hardeningDisable = lib.optional isStatic "pic";
 
