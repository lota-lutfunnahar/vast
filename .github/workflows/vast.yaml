--- conflicted
+++ resolved
@@ -324,65 +324,8 @@
     name: Docker (tenzir/vast)
     runs-on: ubuntu-20.04
     steps:
-<<<<<<< HEAD
-      - name: Install Dependencies
-        run: |
-          echo 'deb http://deb.debian.org/debian bullseye-backports main' \
-            > /etc/apt/sources.list.d/backports.list
-          apt-get update
-          apt-get -y install \
-            apt-transport-https \
-            build-essential \
-            ca-certificates \
-            ccache \
-            cmake/bullseye-backports \
-            cmake-data/bullseye-backports \
-            curl \
-            flatbuffers-compiler-dev \
-            g++-10 \
-            gcc-10 \
-            git \
-            gnupg2 gnupg-agent \
-            jq \
-            libasio-dev \
-            libcaf-dev \
-            libflatbuffers-dev \
-            libfmt-dev \
-            libpcap-dev tcpdump \
-            libhttp-parser-dev \
-            libsimdjson-dev \
-            libspdlog-dev \
-            libssl-dev \
-            libunwind-dev \
-            libyaml-cpp-dev \
-            libxxhash-dev \
-            lsb-release \
-            ninja-build \
-            pandoc \
-            pkg-config \
-            python3-dev \
-            python3-pip \
-            python3-venv \
-            software-properties-common \
-            wget
-          # Apache Arrow (c.f. https://arrow.apache.org/install/)
-          wget "https://apache.jfrog.io/artifactory/arrow/$(lsb_release --id --short | tr 'A-Z' 'a-z')/apache-arrow-apt-source-latest-$(lsb_release --codename --short).deb" && \
-          apt-get -y install ./apache-arrow-apt-source-latest-$(lsb_release --codename --short).deb && \
-          apt-get update
-          apt-get -y install libarrow-dev libparquet-dev
-
-          cmake --version
-
-      - name: Setup Poetry image
-        uses: abatilo/actions-poetry@v2.1.6
-        with:
-          poetry-version: 1.1.14
-
-      - uses: actions/checkout@v3
-=======
       - name: Checkout
         uses: actions/checkout@v3
->>>>>>> 9b7cafb9
         with:
           fetch-depth: 0
           submodules: recursive
@@ -785,45 +728,6 @@
         uses: actions/setup-python@v4
         with:
           python-version: "3.9"
-<<<<<<< HEAD
-
-      - name: Setup Poetry image
-        uses: abatilo/actions-poetry@v2.1.6
-        with:
-          poetry-version: 1.1.14
-
-      - name: Install Dependencies
-        env:
-          HOMEBREW_GITHUB_API_TOKEN: ${{ github.token }}
-          HOMEBREW_NO_ANALYTICS: 1
-          HOMEBREW_NO_INSTALL_CLEANUP: 1
-          HOMEBREW_NO_AUTO_UPDATE: 1
-        run: |
-          brew --version
-          brew install \
-            asio \
-            apache-arrow \
-            ccache \
-            flatbuffers \
-            fmt \
-            gnu-sed \
-            http-parser \
-            libpcap \
-            libunwind-headers \
-            llvm \
-            ninja \
-            openssl \
-            pandoc \
-            pkg-config \
-            rsync \
-            simdjson \
-            spdlog \
-            tcpdump \
-            yaml-cpp \
-            xxhash
-
-=======
->>>>>>> 9b7cafb9
       - name: Configure Environment
         run: |
           PACKAGE_NAME="$(echo "vast-${{ needs.configure.outputs.build-version }}-$(uname -s)-Release-${{ matrix.vast.compiler }}" | awk '{ print tolower($0) }')"
